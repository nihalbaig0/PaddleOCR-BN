# PP-Structure 快速开始

- [1. 安装依赖包](#1-安装依赖包)
- [2. 便捷使用](#2-便捷使用)
  - [2.1 命令行使用](#21-命令行使用)
    - [2.1.1 图像方向分类+版面分析+表格识别](#211-图像方向分类版面分析表格识别)
    - [2.1.2 版面分析+表格识别](#212-版面分析表格识别)
    - [2.1.3 版面分析](#213-版面分析)
    - [2.1.4 表格识别](#214-表格识别)
<<<<<<< HEAD
    - [2.1.5 DocVQA](#215-dockie)
    - [2.1.6 版面恢复](#216-版面恢复)
=======
    - [2.1.5 关键信息抽取](#215-关键信息抽取)
>>>>>>> d41d046f
  - [2.2 代码使用](#22-代码使用)
    - [2.2.1 图像方向分类版面分析表格识别](#221-图像方向分类版面分析表格识别)
    - [2.2.2 版面分析+表格识别](#222-版面分析表格识别)
    - [2.2.3 版面分析](#223-版面分析)
    - [2.2.4 表格识别](#224-表格识别)
<<<<<<< HEAD
    - [2.2.5 DocVQA](#225-dockie)
    - [2.2.6 版面恢复](#226-版面恢复)
  - [2.3 返回结果说明](#23-返回结果说明)
    - [2.3.1 版面分+表格识别](#231-版面分析表格识别)
    - [2.3.2 DocVQA](#232-dockie)
=======
    - [2.2.5 关键信息抽取](#225-关键信息抽取)
  - [2.3 返回结果说明](#23-返回结果说明)
    - [2.3.1 版面分析+表格识别](#231-版面分析表格识别)
    - [2.3.2 关键信息抽取](#232-关键信息抽取)
>>>>>>> d41d046f
  - [2.4 参数说明](#24-参数说明)


<a name="1"></a>
## 1. 安装依赖包

```bash
<<<<<<< HEAD
# 安装 paddleocr，推荐使用2.6版本
pip3 install "paddleocr>=2.6"
# 安装 DocVQA依赖包paddlenlp（如不需要DocVQA功能，可跳过）
pip3 install paddlenlp
# 安装 图像方向分类依赖包paddleclas（如不需要图像方向分类功能，可跳过）
pip3 install paddleclas
=======
# 安装 paddleocr，推荐使用2.5+版本
pip3 install "paddleocr>=2.5"
# 安装 关键信息抽取 依赖包（如不需要KIE功能，可跳过）
pip install -r kie/requirements.txt

>>>>>>> d41d046f
```

<a name="2"></a>
## 2. 便捷使用

<a name="21"></a>
### 2.1 命令行使用  

<a name="211"></a>
#### 2.1.1 图像方向分类+版面分析+表格识别
```bash
paddleocr --image_dir=PaddleOCR/ppstructure/docs/table/1.png --type=structure --image_orientation=true
```

<a name="212"></a>
#### 2.1.2 版面分析+表格识别
```bash
paddleocr --image_dir=PaddleOCR/ppstructure/docs/table/1.png --type=structure
```

<a name="213"></a>
#### 2.1.3 版面分析
```bash
paddleocr --image_dir=PaddleOCR/ppstructure/docs/table/1.png --type=structure --table=false --ocr=false
```

<a name="214"></a>
#### 2.1.4 表格识别
```bash
paddleocr --image_dir=PaddleOCR/ppstructure/docs/table/table.jpg --type=structure --layout=false
```

<a name="215"></a>
<<<<<<< HEAD

#### 2.1.5 DocVQA
=======
#### 2.1.5 关键信息抽取
>>>>>>> d41d046f

请参考：[关键信息抽取教程](../kie/README_ch.md)。

<a name="216"></a>

#### 2.1.6 版面恢复

```bash
paddleocr --image_dir=PaddleOCR/ppstructure/docs/table/1.png --type=structure --recovery=true
```

<a name="22"></a>

### 2.2 代码使用

<a name="221"></a>
#### 2.2.1 图像方向分类+版面分析+表格识别

```python
import os
import cv2
from paddleocr import PPStructure,draw_structure_result,save_structure_res

table_engine = PPStructure(show_log=True, image_orientation=True)

save_folder = './output'
img_path = 'PaddleOCR/ppstructure/docs/table/1.png'
img = cv2.imread(img_path)
result = table_engine(img)
save_structure_res(result, save_folder,os.path.basename(img_path).split('.')[0])

for line in result:
    line.pop('img')
    print(line)

from PIL import Image

font_path = 'PaddleOCR/doc/fonts/simfang.ttf' # PaddleOCR下提供字体包
image = Image.open(img_path).convert('RGB')
im_show = draw_structure_result(image, result,font_path=font_path)
im_show = Image.fromarray(im_show)
im_show.save('result.jpg')
```

<a name="222"></a>
#### 2.2.2 版面分析+表格识别

```python
import os
import cv2
from paddleocr import PPStructure,draw_structure_result,save_structure_res

table_engine = PPStructure(show_log=True)

save_folder = './output'
img_path = 'PaddleOCR/ppstructure/docs/table/1.png'
img = cv2.imread(img_path)
result = table_engine(img)
save_structure_res(result, save_folder,os.path.basename(img_path).split('.')[0])

for line in result:
    line.pop('img')
    print(line)

from PIL import Image

font_path = 'PaddleOCR/doc/fonts/simfang.ttf' # PaddleOCR下提供字体包
image = Image.open(img_path).convert('RGB')
im_show = draw_structure_result(image, result,font_path=font_path)
im_show = Image.fromarray(im_show)
im_show.save('result.jpg')
```

<a name="223"></a>
#### 2.2.3 版面分析

```python
import os
import cv2
from paddleocr import PPStructure,save_structure_res

table_engine = PPStructure(table=False, ocr=False, show_log=True)

save_folder = './output'
img_path = 'PaddleOCR/ppstructure/docs/table/1.png'
img = cv2.imread(img_path)
result = table_engine(img)
save_structure_res(result, save_folder, os.path.basename(img_path).split('.')[0])

for line in result:
    line.pop('img')
    print(line)
```

<a name="224"></a>

#### 2.2.4 表格识别

```python
import os
import cv2
from paddleocr import PPStructure,save_structure_res

table_engine = PPStructure(layout=False, show_log=True)

save_folder = './output'
img_path = 'PaddleOCR/ppstructure/docs/table/table.jpg'
img = cv2.imread(img_path)
result = table_engine(img)
save_structure_res(result, save_folder, os.path.basename(img_path).split('.')[0])

for line in result:
    line.pop('img')
    print(line)
```

<a name="225"></a>
#### 2.2.5 关键信息抽取

请参考：[关键信息抽取教程](../kie/README_ch.md)。

<a name="226"></a>

#### 2.2.6 版面恢复

```python
import os
import cv2
from paddleocr import PPStructure,save_structure_res
from paddelocr.ppstructure.recovery.recovery_to_doc import sorted_layout_boxes, convert_info_docx

table_engine = PPStructure(layout=False, show_log=True)

save_folder = './output'
img_path = 'PaddleOCR/ppstructure/docs/table/1.png'
img = cv2.imread(img_path)
result = table_engine(img)
save_structure_res(result, save_folder, os.path.basename(img_path).split('.')[0])

for line in result:
    line.pop('img')
    print(line)

h, w, _ = img.shape
res = sorted_layout_boxes(res, w)
convert_info_docx(img, result, save_folder, os.path.basename(img_path).split('.')[0])
```

<a name="23"></a>
### 2.3 返回结果说明
PP-Structure的返回结果为一个dict组成的list，示例如下

<a name="231"></a>
#### 2.3.1 版面分析+表格识别
```shell
[
  {   'type': 'Text',
      'bbox': [34, 432, 345, 462],
      'res': ([[36.0, 437.0, 341.0, 437.0, 341.0, 446.0, 36.0, 447.0], [41.0, 454.0, 125.0, 453.0, 125.0, 459.0, 41.0, 460.0]],
                [('Tigure-6. The performance of CNN and IPT models using difforen', 0.90060663), ('Tent  ', 0.465441)])
  }
]
```
dict 里各个字段说明如下

| 字段   | 说明|
| --- |---|
|type| 图片区域的类型 |
|bbox| 图片区域的在原图的坐标，分别[左上角x，左上角y，右下角x，右下角y]|
|res| 图片区域的OCR或表格识别结果。<br> 表格: 一个dict，字段说明如下<br>&emsp;&emsp;&emsp;&emsp;&emsp;&emsp;&emsp; `html`: 表格的HTML字符串<br>&emsp;&emsp;&emsp;&emsp;&emsp;&emsp;&emsp; 在代码使用模式下，前向传入return_ocr_result_in_table=True可以拿到表格中每个文本的检测识别结果，对应为如下字段: <br>&emsp;&emsp;&emsp;&emsp;&emsp;&emsp;&emsp; `boxes`: 文本检测坐标<br>&emsp;&emsp;&emsp;&emsp;&emsp;&emsp;&emsp; `rec_res`: 文本识别结果。<br> OCR: 一个包含各个单行文字的检测坐标和识别结果的元组 |

运行完成后，每张图片会在`output`字段指定的目录下有一个同名目录，图片里的每个表格会存储为一个excel，图片区域会被裁剪之后保存下来，excel文件和图片名为表格在图片里的坐标。

  ```
  /output/table/1/
    └─ res.txt
    └─ [454, 360, 824, 658].xlsx  表格识别结果
    └─ [16, 2, 828, 305].jpg            被裁剪出的图片区域
    └─ [17, 361, 404, 711].xlsx        表格识别结果
  ```

<a name="232"></a>
#### 2.3.2 关键信息抽取

请参考：[关键信息抽取教程](../kie/README_ch.md)。

<a name="24"></a>
### 2.4 参数说明

| 字段 | 说明  | 默认值  |
|---|---|---|
| output | 结果保存地址 | ./output/table |
| table_max_len | 表格结构模型预测时，图像的长边resize尺度 | 488 |
| table_model_dir | 表格结构模型 inference 模型地址| None |
| table_char_dict_path | 表格结构模型所用字典地址 | ../ppocr/utils/dict/table_structure_dict.txt  |
| merge_no_span_structure | 表格识别模型中，是否对'\<td>'和'\</td>' 进行合并 | False |
| layout_model_dir  | 版面分析模型 inference 模型地址 | None |
| layout_dict_path  | 版面分析模型字典| ../ppocr/utils/dict/layout_publaynet_dict.txt |
| layout_score_threshold  | 版面分析模型检测框阈值| 0.5|
| layout_nms_threshold  | 版面分析模型nms阈值| 0.5|
| kie_algorithm  | kie模型算法| LayoutXLM|
| ser_model_dir  | ser模型  inference 模型地址| None|
| ser_dict_path  | ser模型字典| ../train_data/XFUND/class_list_xfun.txt|
| mode | structure or kie  | structure   |
| image_orientation | 前向中是否执行图像方向分类  | False   |
| layout | 前向中是否执行版面分析  | True   |
| table  | 前向中是否执行表格识别  | True   |
| ocr    | 对于版面分析中的非表格区域，是否执行ocr。当layout为False时会被自动设置为False| True |
| recovery    | 前向中是否执行版面恢复| False |
| save_pdf | 版面恢复导出docx文件的同时，是否导出pdf文件 | False |
| structure_version |  模型版本，可选 PP-structure和PP-structurev2  | PP-structure |

大部分参数和PaddleOCR whl包保持一致，见 [whl包文档](../../doc/doc_ch/whl.md)<|MERGE_RESOLUTION|>--- conflicted
+++ resolved
@@ -7,29 +7,22 @@
     - [2.1.2 版面分析+表格识别](#212-版面分析表格识别)
     - [2.1.3 版面分析](#213-版面分析)
     - [2.1.4 表格识别](#214-表格识别)
-<<<<<<< HEAD
-    - [2.1.5 DocVQA](#215-dockie)
+    - [2.1.5 关键信息抽取](#215-关键信息抽取)
     - [2.1.6 版面恢复](#216-版面恢复)
-=======
-    - [2.1.5 关键信息抽取](#215-关键信息抽取)
->>>>>>> d41d046f
   - [2.2 代码使用](#22-代码使用)
-    - [2.2.1 图像方向分类版面分析表格识别](#221-图像方向分类版面分析表格识别)
+
+    - [2.2.1 图像方向+分类版面分析+表格识别](#221-图像方向分类版面分析表格识别)
     - [2.2.2 版面分析+表格识别](#222-版面分析表格识别)
     - [2.2.3 版面分析](#223-版面分析)
     - [2.2.4 表格识别](#224-表格识别)
-<<<<<<< HEAD
-    - [2.2.5 DocVQA](#225-dockie)
+
+    - [2.2.5 关键信息抽取](#225-关键信息抽取)
     - [2.2.6 版面恢复](#226-版面恢复)
-  - [2.3 返回结果说明](#23-返回结果说明)
-    - [2.3.1 版面分+表格识别](#231-版面分析表格识别)
-    - [2.3.2 DocVQA](#232-dockie)
-=======
-    - [2.2.5 关键信息抽取](#225-关键信息抽取)
+
   - [2.3 返回结果说明](#23-返回结果说明)
     - [2.3.1 版面分析+表格识别](#231-版面分析表格识别)
     - [2.3.2 关键信息抽取](#232-关键信息抽取)
->>>>>>> d41d046f
+
   - [2.4 参数说明](#24-参数说明)
 
 
@@ -37,20 +30,12 @@
 ## 1. 安装依赖包
 
 ```bash
-<<<<<<< HEAD
 # 安装 paddleocr，推荐使用2.6版本
 pip3 install "paddleocr>=2.6"
-# 安装 DocVQA依赖包paddlenlp（如不需要DocVQA功能，可跳过）
-pip3 install paddlenlp
+# 安装 关键信息抽取 依赖包（如不需要KIE功能，可跳过）
+pip install -r kie/requirements.txt
 # 安装 图像方向分类依赖包paddleclas（如不需要图像方向分类功能，可跳过）
 pip3 install paddleclas
-=======
-# 安装 paddleocr，推荐使用2.5+版本
-pip3 install "paddleocr>=2.5"
-# 安装 关键信息抽取 依赖包（如不需要KIE功能，可跳过）
-pip install -r kie/requirements.txt
-
->>>>>>> d41d046f
 ```
 
 <a name="2"></a>
@@ -84,13 +69,8 @@
 ```
 
 <a name="215"></a>
-<<<<<<< HEAD
-
-#### 2.1.5 DocVQA
-=======
+
 #### 2.1.5 关键信息抽取
->>>>>>> d41d046f
-
 请参考：[关键信息抽取教程](../kie/README_ch.md)。
 
 <a name="216"></a>
