--- conflicted
+++ resolved
@@ -23,11 +23,7 @@
 
 ## 1. Introduction
 
-<<<<<<< HEAD
-Layout analysis refers to the regional division of documents in the form of pictures and the positioning of key areas, such as text, title, table, picture, etc. The layout analysis algorithm is based on the lightweight model PP-picodet of [PaddleDetection]( https://github.com/PaddlePaddle/PaddleDetection )
-=======
 Layout analysis refers to the regional division of documents in the form of pictures and the positioning of key areas, such as text, title, table, picture, etc. The layout analysis algorithm is based on the lightweight model PP-picodet of [PaddleDetection]( https://github.com/PaddlePaddle/PaddleDetection ), including English layout analysis, Chinese layout analysis and table layout analysis models.  English layout analysis models can detect document layout elements such as text, title, table, figure, list. Chinese layout analysis models can detect document layout elements such as text, figure, figure caption, table, table caption, header, footer, reference, and equation. Table layout analysis models can detect table regions.
->>>>>>> 321b0a77
 
 <div align="center">
     <img src="../docs/layout/layout.png" width="800">
@@ -156,11 +152,7 @@
 | [cTDaR2019_cTDaR](https://cndplab-founder.github.io/cTDaR2019/) | For form detection (TRACKA) and form identification (TRACKB).Image types include historical data sets (beginning with cTDaR_t0, such as CTDAR_T00872.jpg) and modern data sets (beginning with cTDaR_t1, CTDAR_T10482.jpg). |
 | [IIIT-AR-13K](http://cvit.iiit.ac.in/usodi/iiitar13k.php)    | Data sets constructed by manually annotating figures or pages from publicly available annual reports, containing 5 categories:table, figure, natural image, logo, and signature. |
 | [TableBank](https://github.com/doc-analysis/TableBank)       | For table detection and recognition of large datasets, including Word and Latex document formats |
-<<<<<<< HEAD
-| [CDLA](https://github.com/buptlihang/CDLA)                   | Chinese document layout analysis data set, for Chinese literature (paper) scenarios, including 10 categories:Table, Figure, Figure caption, Table, Table caption, Header, Footer, Reference, Equation |
-=======
 | [CDLA](https://github.com/buptlihang/CDLA)                   | Chinese document layout analysis data set, for Chinese literature (paper) scenarios, including 10 categories:Text, Title, Figure, Figure caption, Table, Table caption, Header, Footer, Reference, Equation |
->>>>>>> 321b0a77
 | [DocBank](https://github.com/doc-analysis/DocBank)           | Large-scale dataset (500K document pages) constructed using weakly supervised methods for document layout analysis, containing 12 categories:Author, Caption, Date, Equation, Figure, Footer, List, Paragraph, Reference, Section, Table, Title |
 
 
@@ -183,11 +175,7 @@
 
 ### 5.1. Train
 
-<<<<<<< HEAD
-Train:
-=======
 Start training with the PaddleDetection [layout analysis profile](https://github.com/PaddlePaddle/PaddleDetection/tree/release/2.5/configs/picodet/legacy_model/application/layout_analysis)
->>>>>>> 321b0a77
 
 * Modify Profile
 
