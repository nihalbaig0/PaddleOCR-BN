--- conflicted
+++ resolved
@@ -27,12 +27,8 @@
 from .fce_postprocess import FCEPostProcess
 from .rec_postprocess import CTCLabelDecode, AttnLabelDecode, SRNLabelDecode, \
     DistillationCTCLabelDecode, NRTRLabelDecode, SARLabelDecode, \
-<<<<<<< HEAD
-    SEEDLabelDecode, PRENLabelDecode, ViTSTRLabelDecode, ABINetLabelDecode, VLLabelDecode
-=======
     SEEDLabelDecode, PRENLabelDecode, ViTSTRLabelDecode, ABINetLabelDecode, \
-    SPINLabelDecode
->>>>>>> 1696b36b
+    SPINLabelDecode, VLLabelDecode
 from .cls_postprocess import ClsPostProcess
 from .pg_postprocess import PGPostProcess
 from .vqa_token_ser_layoutlm_postprocess import VQASerTokenLayoutLMPostProcess
@@ -49,11 +45,7 @@
         'SEEDLabelDecode', 'VQASerTokenLayoutLMPostProcess',
         'VQAReTokenLayoutLMPostProcess', 'PRENLabelDecode',
         'DistillationSARLabelDecode', 'ViTSTRLabelDecode', 'ABINetLabelDecode',
-<<<<<<< HEAD
-        'TableMasterLabelDecode', 'VLLabelDecode'
-=======
-        'TableMasterLabelDecode', 'SPINLabelDecode'
->>>>>>> 1696b36b
+        'TableMasterLabelDecode', 'SPINLabelDecode', 'VLLabelDecode'
     ]
 
     if config['name'] == 'PSEPostProcess':
