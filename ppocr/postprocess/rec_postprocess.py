--- conflicted
+++ resolved
@@ -668,17 +668,28 @@
         dict_character = ['</s>'] + dict_character
         return dict_character
 
-<<<<<<< HEAD
+
+class SPINLabelDecode(AttnLabelDecode):
+    """ Convert between text-label and text-index """
+
+    def __init__(self, character_dict_path=None, use_space_char=False,
+                 **kwargs):
+        super(SPINLabelDecode, self).__init__(character_dict_path,
+                                              use_space_char)
+
+    def add_special_char(self, dict_character):
+        self.beg_str = "sos"
+        self.end_str = "eos"
+        dict_character = dict_character
+        dict_character = [self.beg_str] + [self.end_str] + dict_character
+        return dict_character
+
 
 class VLLabelDecode(BaseRecLabelDecode):
-=======
-class SPINLabelDecode(AttnLabelDecode):
->>>>>>> 1696b36b
-    """ Convert between text-label and text-index """
-
-    def __init__(self, character_dict_path=None, use_space_char=False,
-                 **kwargs):
-<<<<<<< HEAD
+    """ Convert between text-label and text-index """
+
+    def __init__(self, character_dict_path=None, use_space_char=False,
+                 **kwargs):
         super(VLLabelDecode, self).__init__(character_dict_path, use_space_char)
         self.max_text_length = kwargs.get('max_text_length', 25)
         self.nclass = len(self.character) + 1
@@ -771,15 +782,4 @@
         if label is None:
             return text
         label = self.decode(label)
-        return text, label
-=======
-        super(SPINLabelDecode, self).__init__(character_dict_path,
-                                              use_space_char)
-
-    def add_special_char(self, dict_character):
-        self.beg_str = "sos"
-        self.end_str = "eos"
-        dict_character = dict_character
-        dict_character = [self.beg_str] + [self.end_str] + dict_character
-        return dict_character
->>>>>>> 1696b36b
+        return text, label