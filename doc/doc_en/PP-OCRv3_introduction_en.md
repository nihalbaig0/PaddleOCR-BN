--- conflicted
+++ resolved
@@ -1,7 +1,53 @@
 English | [简体中文](../doc_ch/PP-OCRv3_introduction.md)
 
+# PP-OCRv3
 
-<<<<<<< HEAD
+- [1. Introduction](#1)
+- [2. Optimization for Text Detection Model](#2)
+- [3. Optimization for Text Recognition Model](#3)
+- [4. End-to-end Evaluation](#4)
+
+
+<a name="1"></a>
+
+## 1. Introduction
+
+
+PP-OCRv3 is further upgraded on the basis of PP-OCRv2. The overall framework of PP-OCRv3 is same as that of PP-OCRv2. The text detection model and text recognition model are further optimized, respectively. Specifically, the detection network is still optimized based on DBNet, and base model of recognition network is replaced from CRNN to [SVTR](https://arxiv.org/abs/2205.00159, which is recorded in IJCAI 2022. The block diagram of the PP-OCRv3 system is as follows (the pink box is the new policies of PP-OCRv3):
+
+<div align="center">
+    <img src="../ppocrv3_framework.png" width="800">
+</div>
+
+There are 9 optimization tricks for text detection and recognition models in PP-OCRv3, which is as follows.
+
+- Text detection:
+    - LK-PAN: PAN structure with large receptive field;
+    - DML: mutual learning strategy for teacher model;
+    - RSE-FPN: FPN structure of residual attention mechanism;
+
+- Text recognition:
+    - SVTR_LCNet: Light-weight text recognition network;
+    - GTC: training strategy using Attention to guide CTC;
+    - TextConAug: A data augmentation strategy for mining textual context information;
+    - TextRotNet: self-supervised strategy to optimize the pretrained model;
+    - UDML: unified deep mutual learning strategy;
+    - UIM: unlabeled data mining strategy.
+
+From the effect point of view, when the speed is comparable, the accuracy of various scenes has been greatly improved:
+
+Finally, in the case of comparable inference speed, PP-OCRv3 significantly outperforms PP-OCRv2 in terms of accuracy in multiple scenarios.
+
+- In Chinese scenarios, PP-OCRv3 outperforms PP-OCRv2 by more than 5%.
+- In English scenarios, PP-OCRv3 outperforms PP-OCRv2 by more than 11%.
+- In multi-language scenarios, more than 80 languages and corresponding models are optimized, the average accuracy is increased by over 5%.
+
+
+<a name="2"></a>
+
+## 2. Optimization for Text Detection Model
+
+
 
 <a name="3"></a>
 
@@ -111,60 +157,6 @@
 <div align="center">
     <img src="../ppocr_v3/UIM.png" width="500">
 </div>
-=======
-# PP-OCRv3
-
-- [1. Introduction](#1)
-- [2. Optimization for Text Detection Model](#2)
-- [3. Optimization for Text Recognition Model](#3)
-- [4. End-to-end Evaluation](#4)
-
-
-<a name="1"></a>
-
-## 1. Introduction
-
-
-PP-OCRv3 is further upgraded on the basis of PP-OCRv2. The overall framework of PP-OCRv3 is same as that of PP-OCRv2. The text detection model and text recognition model are further optimized, respectively. Specifically, the detection network is still optimized based on DBNet, and base model of recognition network is replaced from CRNN to [SVTR](https://arxiv.org/abs/2205.00159, which is recorded in IJCAI 2022. The block diagram of the PP-OCRv3 system is as follows (the pink box is the new policies of PP-OCRv3):
-
-<div align="center">
-    <img src="../ppocrv3_framework.png" width="800">
-</div>
-
-There are 9 optimization tricks for text detection and recognition models in PP-OCRv3, which is as follows.
-
-- Text detection:
-    - LK-PAN: PAN structure with large receptive field;
-    - DML: mutual learning strategy for teacher model;
-    - RSE-FPN: FPN structure of residual attention mechanism;
-
-- Text recognition:
-    - SVTR_LCNet: Light-weight text recognition network;
-    - GTC: training strategy using Attention to guide CTC;
-    - TextConAug: A data augmentation strategy for mining textual context information;
-    - TextRotNet: self-supervised strategy to optimize the pretrained model;
-    - UDML: unified deep mutual learning strategy;
-    - UIM: unlabeled data mining strategy.
-
-From the effect point of view, when the speed is comparable, the accuracy of various scenes has been greatly improved:
-
-Finally, in the case of comparable inference speed, PP-OCRv3 significantly outperforms PP-OCRv2 in terms of accuracy in multiple scenarios.
-
-- In Chinese scenarios, PP-OCRv3 outperforms PP-OCRv2 by more than 5%.
-- In English scenarios, PP-OCRv3 outperforms PP-OCRv2 by more than 11%.
-- In multi-language scenarios, more than 80 languages and corresponding models are optimized, the average accuracy is increased by over 5%.
-
-
-<a name="2"></a>
-
-## 2. Optimization for Text Detection Model
-
-
-
-<a name="3"></a>
-
-## 3. Optimization for Text Recognition Model
-
 
 <a name="4"></a>
 
@@ -196,5 +188,4 @@
 | Model | Latin | Arabic | Japanese | Korean |
 |-----|-----|--------|----| --- |
 | PP-OCR_mul | 69.6% | 40.5% | 38.5% | 55.4% |
-| PP-OCRv3_mul | 75.2% | 45.37% | 45.8% | 60.1% |
->>>>>>> b269408c
+| PP-OCRv3_mul | 75.2% | 45.37% | 45.8% | 60.1% |