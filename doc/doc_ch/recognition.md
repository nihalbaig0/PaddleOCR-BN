--- conflicted
+++ resolved
@@ -3,7 +3,6 @@
 本文提供了PaddleOCR文本识别任务的全流程指南，包括数据准备、模型训练、调优、评估、预测，各个阶段的详细说明：
 
 - [1. 数据准备](#1-数据准备)
-<<<<<<< HEAD
   * [1.1 自定义数据集](#11-自定义数据集)
   * [1.2 数据下载](#12-数据下载)
   * [1.3 字典](#13-字典)
@@ -27,27 +26,9 @@
 
 <a name="1-数据准备"></a>
 # 1. 数据准备
-=======
-  - [1.1 准备数据集](#11-准备数据集)
-  - [1.2 字典](#12-字典)
-  - [1.3 添加空格类别](#13-添加空格类别)
-- [2. 启动训练](#2-启动训练)
-  - [2.1 数据增强](#21-数据增强)
-  - [2.2 通用模型训练](#22-通用模型训练)
-  - [2.3 多语言模型训练](#23-多语言模型训练)
-  - [2.4 知识蒸馏训练](#24-知识蒸馏训练)
-- [3 评估](#3-评估)
-- [4 预测](#4-预测)
-- [5. 转Inference模型测试](#5-转inference模型测试)
-
-
-<a name="数据准备"></a>
-## 1. 数据准备
->>>>>>> 79640f5d
 
 ### 1.1 准备数据集
 
-<<<<<<< HEAD
 PaddleOCR 支持两种数据格式:
  - `lmdb` 用于训练以lmdb格式存储的数据集(LMDBDataSet);
  - `通用数据` 用于训练以文本文件存储的数据集(SimpleDataSet);
@@ -154,14 +135,6 @@
 
 <a name="13-字典"></a>
 ## 1.3 字典
-=======
-准备数据集可参考 [ocr_datasets](./dataset/ocr_datasets.md) 。
-
-如果希望复现SAR的论文指标，需要下载[SynthAdd](https://pan.baidu.com/share/init?surl=uV0LtoNmcxbO-0YA7Ch4dg), 提取码：627x。此外，真实数据集icdar2013, icdar2015, cocotext, IIIT5也作为训练数据的一部分。具体数据细节可以参考论文SAR。
-
-<a name="字典"></a>
-### 1.2 字典
->>>>>>> 79640f5d
 
 最后需要提供一个字典（{word_dict_name}.txt），使模型在训练时，可以将所有出现的字符映射为字典的索引。
 
@@ -204,11 +177,7 @@
 如需自定义dic文件，请在 `configs/rec/rec_icdar15_train.yml` 中添加 `character_dict_path` 字段, 指向您的字典路径。
 
 <a name="支持空格"></a>
-<<<<<<< HEAD
 ## 1.4 添加空格类别
-=======
-### 1.3 添加空格类别
->>>>>>> 79640f5d
 
 如果希望支持识别"空格"类别, 请将yml文件中的 `use_space_char` 字段设置为 `True`。
 
