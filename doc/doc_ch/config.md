--- conflicted
+++ resolved
@@ -126,10 +126,6 @@
 
 ## 3. 多语言配置文件生成
 
-<<<<<<< HEAD
-=======
-
->>>>>>> 2a77aca8
 PaddleOCR目前已支持80种（除中文外）语种识别，`configs/rec/multi_languages` 路径下提供了一个多语言的配置文件模版: [rec_multi_language_lite_train.yml](../../configs/rec/multi_language/rec_multi_language_lite_train.yml)。
 
 您有两种方式创建所需的配置文件：
@@ -179,11 +175,7 @@
 
 2. 手动修改配置文件
 
-<<<<<<< HEAD
    您也可以手动修改模版中的以下几个字段得到配置文件:
-=======
-   您也可以手动修改模版中的以下几个字段:
->>>>>>> 2a77aca8
 
    ```
     Global:
@@ -207,9 +199,6 @@
         label_file_list: ["./train_data/val_list.txt"] # 验证集label路径
       ...
 
-<<<<<<< HEAD
-   ```
-=======
    ```
 
 目前PaddleOCR支持的多语言算法有：
@@ -231,5 +220,4 @@
 
 多语言模型训练方式与中文模型一致，训练数据集均为100w的合成数据，少量的字体可以通过下面两种方式下载。
 * [百度网盘](https://pan.baidu.com/s/1bS_u207Rm7YbY33wOECKDA)。提取码：frgi。
-* [google drive](https://drive.google.com/file/d/18cSWX7wXSy4G0tbKJ0d9PuIaiwRLHpjA/view)
->>>>>>> 2a77aca8
+* [google drive](https://drive.google.com/file/d/18cSWX7wXSy4G0tbKJ0d9PuIaiwRLHpjA/view)