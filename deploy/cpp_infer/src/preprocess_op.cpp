--- conflicted
+++ resolved
@@ -54,22 +54,13 @@
 }
 
 void ResizeImgType0::Run(const cv::Mat &img, cv::Mat &resize_img,
-<<<<<<< HEAD
-                         string limit_type, int limit_side_len, float &ratio_h,
-                         float &ratio_w, bool use_tensorrt) {
-=======
                          std::string limit_type, int limit_side_len,
                          float &ratio_h, float &ratio_w, bool use_tensorrt) {
->>>>>>> 321b0a77
   int w = img.cols;
   int h = img.rows;
   float ratio = 1.f;
   if (limit_type == "min") {
-<<<<<<< HEAD
-    int min_wh = min(h, w);
-=======
     int min_wh = std::min(h, w);
->>>>>>> 321b0a77
     if (min_wh < limit_side_len) {
       if (h < w) {
         ratio = float(limit_side_len) / float(h);
@@ -78,11 +69,7 @@
       }
     }
   } else {
-<<<<<<< HEAD
-    int max_wh = max(h, w);
-=======
     int max_wh = std::max(h, w);
->>>>>>> 321b0a77
     if (max_wh > limit_side_len) {
       if (h > w) {
         ratio = float(limit_side_len) / float(h);
@@ -173,12 +160,9 @@
                      cv::BORDER_CONSTANT, cv::Scalar(0, 0, 0));
 }
 
-<<<<<<< HEAD
-=======
 void Resize::Run(const cv::Mat &img, cv::Mat &resize_img, const int h,
                  const int w) {
   cv::resize(img, resize_img, cv::Size(w, h));
 }
 
->>>>>>> 321b0a77
 } // namespace PaddleOCR