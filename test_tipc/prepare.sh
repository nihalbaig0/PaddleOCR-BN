--- conflicted
+++ resolved
@@ -162,7 +162,6 @@
         wget -nc -P  ./inference/ https://paddleocr.bj.bcebos.com/dygraph_v2.0/en/det_r50_vd_sast_icdar15_v2.0_train.tar --no-check-certificate
         cd ./inference/ && tar xf det_r50_vd_sast_icdar15_v2.0_train.tar && tar xf ch_det_data_50.tar && cd ../
     fi
-<<<<<<< HEAD
     if [ ${model_name} == "rec_mv3_none_none_ctc_v2.0" ]; then
         wget -nc -P ./inference/ https://paddleocr.bj.bcebos.com/dygraph_v2.0/en/rec_mv3_none_none_ctc_v2.0_train.tar --no-check-certificate
         cd ./inference/ && tar xf rec_mv3_none_none_ctc_v2.0_train.tar && cd ../
@@ -192,12 +191,10 @@
         cd ./inference/ && tar xf ch_ppocr_server_v2.0_rec_train.tar && cd ../
     fi
     
-=======
     if [ ${model_name} == "det_r50_vd_sast_totaltext_v2.0" ]; then
         wget -nc -P  ./inference/ https://paddleocr.bj.bcebos.com/dygraph_v2.0/en/det_r50_vd_sast_totaltext_v2.0_train.tar --no-check-certificate
         cd ./inference/ && tar xf det_r50_vd_sast_totaltext_v2.0_train.tar && cd ../
     fi
->>>>>>> 44fbda57
     if [ ${model_name} == "det_mv3_db_v2.0" ]; then
         wget -nc -P ./inference/ https://paddleocr.bj.bcebos.com/dygraph_v2.0/en/det_mv3_db_v2.0_train.tar  --no-check-certificate
         cd ./inference/ && tar xf det_mv3_db_v2.0_train.tar && tar xf ch_det_data_50.tar && cd ../
