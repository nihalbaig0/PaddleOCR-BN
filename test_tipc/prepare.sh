--- conflicted
+++ resolved
@@ -287,15 +287,12 @@
         wget -nc -P ./train_data/ https://paddleocr.bj.bcebos.com/dataset/ct_tipc/total_text_lite2.tar --no-check-certificate
         cd ./train_data && tar xf total_text_lite2.tar && ln -s total_text_lite2 total_text && cd ../
     fi
-<<<<<<< HEAD
     if [ ${model_name} == "sr_telescope" ]; then
         wget -nc -P ./train_data/ https://paddleocr.bj.bcebos.com/dataset/TextZoom.tar --no-check-certificate
         cd ./train_data/ && tar xf TextZoom.tar && cd ../
-=======
     if [ ${model_name} == "rec_d28_can" ]; then
         wget -nc -P ./train_data/ https://paddleocr.bj.bcebos.com/dataset/CROHME_lite.tar --no-check-certificate
         cd ./train_data/ && tar xf CROHME_lite.tar && cd ../
->>>>>>> 3907c72a
     fi
 
 elif [ ${MODE} = "whole_train_whole_infer" ];then
