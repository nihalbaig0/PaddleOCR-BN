# Copyright (c) 2021 PaddlePaddle Authors. All Rights Reserved.
#
# Licensed under the Apache License, Version 2.0 (the "License");
# you may not use this file except in compliance with the License.
# You may obtain a copy of the License at
#
#     http://www.apache.org/licenses/LICENSE-2.0
#
# Unless required by applicable law or agreed to in writing, software
# distributed under the License is distributed on an "AS IS" BASIS,
# WITHOUT WARRANTIES OR CONDITIONS OF ANY KIND, either express or implied.
# See the License for the specific language governing permissions and
# limitations under the License.

from __future__ import absolute_import
from __future__ import division
from __future__ import print_function

import os
import sys
import platform
import yaml
import time
import datetime
import paddle
import paddle.distributed as dist
from tqdm import tqdm
import cv2
import numpy as np
from argparse import ArgumentParser, RawDescriptionHelpFormatter

from ppocr.utils.stats import TrainingStats
from ppocr.utils.save_load import save_model
from ppocr.utils.utility import print_dict, AverageMeter
from ppocr.utils.logging import get_logger
from ppocr.utils.loggers import VDLLogger, WandbLogger, Loggers
from ppocr.utils import profiler
from ppocr.data import build_dataloader


class ArgsParser(ArgumentParser):
    def __init__(self):
        super(ArgsParser, self).__init__(
            formatter_class=RawDescriptionHelpFormatter)
        self.add_argument("-c", "--config", help="configuration file to use")
        self.add_argument(
            "-o", "--opt", nargs='+', help="set configuration options")
        self.add_argument(
            '-p',
            '--profiler_options',
            type=str,
            default=None,
            help='The option of profiler, which should be in format ' \
                 '\"key1=value1;key2=value2;key3=value3\".'
        )

    def parse_args(self, argv=None):
        args = super(ArgsParser, self).parse_args(argv)
        assert args.config is not None, \
            "Please specify --config=configure_file_path."
        args.opt = self._parse_opt(args.opt)
        return args

    def _parse_opt(self, opts):
        config = {}
        if not opts:
            return config
        for s in opts:
            s = s.strip()
            k, v = s.split('=')
            config[k] = yaml.load(v, Loader=yaml.Loader)
        return config


def load_config(file_path):
    """
    Load config from yml/yaml file.
    Args:
        file_path (str): Path of the config file to be loaded.
    Returns: global config
    """
    _, ext = os.path.splitext(file_path)
    assert ext in ['.yml', '.yaml'], "only support yaml files for now"
    config = yaml.load(open(file_path, 'rb'), Loader=yaml.Loader)
    return config


def merge_config(config, opts):
    """
    Merge config into global config.
    Args:
        config (dict): Config to be merged.
    Returns: global config
    """
    for key, value in opts.items():
        if "." not in key:
            if isinstance(value, dict) and key in config:
                config[key].update(value)
            else:
                config[key] = value
        else:
            sub_keys = key.split('.')
            assert (
                sub_keys[0] in config
            ), "the sub_keys can only be one of global_config: {}, but get: " \
               "{}, please check your running command".format(
                config.keys(), sub_keys[0])
            cur = config[sub_keys[0]]
            for idx, sub_key in enumerate(sub_keys[1:]):
                if idx == len(sub_keys) - 2:
                    cur[sub_key] = value
                else:
                    cur = cur[sub_key]
    return config


def check_device(use_gpu, use_xpu=False):
    """
    Log error and exit when set use_gpu=true in paddlepaddle
    cpu version.
    """
    err = "Config {} cannot be set as true while your paddle " \
          "is not compiled with {} ! \nPlease try: \n" \
          "\t1. Install paddlepaddle to run model on {} \n" \
          "\t2. Set {} as false in config file to run " \
          "model on CPU"

    try:
        if use_gpu and use_xpu:
            print("use_xpu and use_gpu can not both be ture.")
        if use_gpu and not paddle.is_compiled_with_cuda():
            print(err.format("use_gpu", "cuda", "gpu", "use_gpu"))
            sys.exit(1)
        if use_xpu and not paddle.device.is_compiled_with_xpu():
            print(err.format("use_xpu", "xpu", "xpu", "use_xpu"))
            sys.exit(1)
    except Exception as e:
        pass


def check_xpu(use_xpu):
    """
    Log error and exit when set use_xpu=true in paddlepaddle
    cpu/gpu version.
    """
    err = "Config use_xpu cannot be set as true while you are " \
          "using paddlepaddle cpu/gpu version ! \nPlease try: \n" \
          "\t1. Install paddlepaddle-xpu to run model on XPU \n" \
          "\t2. Set use_xpu as false in config file to run " \
          "model on CPU/GPU"

    try:
        if use_xpu and not paddle.is_compiled_with_xpu():
            print(err)
            sys.exit(1)
    except Exception as e:
        pass


def to_float32(preds):
    if isinstance(preds, dict):
        for k in preds:
            if isinstance(preds[k], dict) or isinstance(preds[k], list):
                preds[k] = to_float32(preds[k])
            else:
                preds[k] = paddle.to_tensor(preds[k], dtype='float32')
    elif isinstance(preds, list):
        for k in range(len(preds)):
            if isinstance(preds[k], dict):
                preds[k] = to_float32(preds[k])
            elif isinstance(preds[k], list):
                preds[k] = to_float32(preds[k])
            else:
                preds[k] = paddle.to_tensor(preds[k], dtype='float32')
    else:
        preds = paddle.to_tensor(preds, dtype='float32')
    return preds


def train(config,
          train_dataloader,
          valid_dataloader,
          device,
          model,
          loss_class,
          optimizer,
          lr_scheduler,
          post_process_class,
          eval_class,
          pre_best_model_dict,
          logger,
          log_writer=None,
          scaler=None):
    cal_metric_during_train = config['Global'].get('cal_metric_during_train',
                                                   False)
    calc_epoch_interval = config['Global'].get('calc_epoch_interval', 1)
    log_smooth_window = config['Global']['log_smooth_window']
    epoch_num = config['Global']['epoch_num']
    print_batch_step = config['Global']['print_batch_step']
    eval_batch_step = config['Global']['eval_batch_step']
    profiler_options = config['profiler_options']

    global_step = 0
    if 'global_step' in pre_best_model_dict:
        global_step = pre_best_model_dict['global_step']
    start_eval_step = 0
    if type(eval_batch_step) == list and len(eval_batch_step) >= 2:
        start_eval_step = eval_batch_step[0]
        eval_batch_step = eval_batch_step[1]
        if len(valid_dataloader) == 0:
            logger.info(
                'No Images in eval dataset, evaluation during training ' \
                'will be disabled'
            )
            start_eval_step = 1e111
        logger.info(
            "During the training process, after the {}th iteration, " \
            "an evaluation is run every {} iterations".
            format(start_eval_step, eval_batch_step))
    save_epoch_step = config['Global']['save_epoch_step']
    save_model_dir = config['Global']['save_model_dir']
    if not os.path.exists(save_model_dir):
        os.makedirs(save_model_dir)
    main_indicator = eval_class.main_indicator
    best_model_dict = {main_indicator: 0}
    best_model_dict.update(pre_best_model_dict)
    train_stats = TrainingStats(log_smooth_window, ['lr'])
    model_average = False
    model.train()

    use_srn = config['Architecture']['algorithm'] == "SRN"
    extra_input_models = [
        "SRN", "NRTR", "SAR", "SEED", "SVTR", "SPIN", "VisionLAN", "RobustScanner"
    ]
    extra_input = False
    if config['Architecture']['algorithm'] == 'Distillation':
        for key in config['Architecture']["Models"]:
            extra_input = extra_input or config['Architecture']['Models'][key][
                'algorithm'] in extra_input_models
    else:
        extra_input = config['Architecture']['algorithm'] in extra_input_models
    try:
        model_type = config['Architecture']['model_type']
    except:
        model_type = None

    algorithm = config['Architecture']['algorithm']

    start_epoch = best_model_dict[
        'start_epoch'] if 'start_epoch' in best_model_dict else 1

    total_samples = 0
    train_reader_cost = 0.0
    train_batch_cost = 0.0
    reader_start = time.time()
    eta_meter = AverageMeter()

    max_iter = len(train_dataloader) - 1 if platform.system(
    ) == "Windows" else len(train_dataloader)

    for epoch in range(start_epoch, epoch_num + 1):
        if train_dataloader.dataset.need_reset:
            train_dataloader = build_dataloader(
                config, 'Train', device, logger, seed=epoch)
            max_iter = len(train_dataloader) - 1 if platform.system(
            ) == "Windows" else len(train_dataloader)

        for idx, batch in enumerate(train_dataloader):
            profiler.add_profiler_step(profiler_options)
            train_reader_cost += time.time() - reader_start
            if idx >= max_iter:
                break
            lr = optimizer.get_lr()
            images = batch[0]
            if use_srn:
                model_average = True
            # use amp
            if scaler:
                with paddle.amp.auto_cast(level='O2'):
                    if model_type == 'table' or extra_input:
                        preds = model(images, data=batch[1:])
                    elif model_type in ["kie", 'vqa']:
                        preds = model(batch)
                    else:
                        preds = model(images)
                preds = to_float32(preds)
                loss = loss_class(preds, batch)
                avg_loss = loss['loss']
                scaled_avg_loss = scaler.scale(avg_loss)
                scaled_avg_loss.backward()
                scaler.minimize(optimizer, scaled_avg_loss)
            else:
                if model_type == 'table' or extra_input:
                    preds = model(images, data=batch[1:])
                elif model_type in ["kie", 'vqa', 'sr']:
                    preds = model(batch)
                else:
                    preds = model(images)
                loss = loss_class(preds, batch)
                avg_loss = loss['loss']
                avg_loss.backward()
                optimizer.step()

            optimizer.clear_grad()

            if cal_metric_during_train and epoch % calc_epoch_interval == 0:  # only rec and cls need
                batch = [item.numpy() for item in batch]
                if model_type in ['kie', 'sr']:
                    eval_class(preds, batch)
                elif model_type in ['table']:
                    post_result = post_process_class(preds, batch)
                    eval_class(post_result, batch)
                else:
                    if config['Loss']['name'] in ['MultiLoss', 'MultiLoss_v2'
                                                  ]:  # for multi head loss
                        post_result = post_process_class(
                            preds['ctc'], batch[1])  # for CTC head out
                    elif config['Loss']['name'] in ['VLLoss']:
                        post_result = post_process_class(preds, batch[1],
                                                         batch[-1])
                    else:
                        post_result = post_process_class(preds, batch[1])
                    eval_class(post_result, batch)
                metric = eval_class.get_metric()
                train_stats.update(metric)

            train_batch_time = time.time() - reader_start
            train_batch_cost += train_batch_time
            eta_meter.update(train_batch_time)
            global_step += 1
            total_samples += len(images)

            if not isinstance(lr_scheduler, float):
                lr_scheduler.step()

            # logger and visualdl
            stats = {k: v.numpy().mean() for k, v in loss.items()}
            stats['lr'] = lr
            train_stats.update(stats)

            if log_writer is not None and dist.get_rank() == 0:
                log_writer.log_metrics(
                    metrics=train_stats.get(), prefix="TRAIN", step=global_step)

            if dist.get_rank() == 0 and (
                (global_step > 0 and global_step % print_batch_step == 0) or
                (idx >= len(train_dataloader) - 1)):
                logs = train_stats.log()

                eta_sec = ((epoch_num + 1 - epoch) * \
                    len(train_dataloader) - idx - 1) * eta_meter.avg
                eta_sec_format = str(datetime.timedelta(seconds=int(eta_sec)))
                strs = 'epoch: [{}/{}], global_step: {}, {}, avg_reader_cost: ' \
                    '{:.5f} s, avg_batch_cost: {:.5f} s, avg_samples: {}, ' \
                    'ips: {:.5f} samples/s, eta: {}'.format(
                    epoch, epoch_num, global_step, logs,
                    train_reader_cost / print_batch_step,
                    train_batch_cost / print_batch_step,
                    total_samples / print_batch_step,
                    total_samples / train_batch_cost, eta_sec_format)
                logger.info(strs)

                total_samples = 0
                train_reader_cost = 0.0
                train_batch_cost = 0.0
            # eval
            if global_step > start_eval_step and \
                    (global_step - start_eval_step) % eval_batch_step == 0 \
                    and dist.get_rank() == 0:
                if model_average:
                    Model_Average = paddle.incubate.optimizer.ModelAverage(
                        0.15,
                        parameters=model.parameters(),
                        min_average_window=10000,
                        max_average_window=15625)
                    Model_Average.apply()
                cur_metric = eval(
                    model,
                    valid_dataloader,
                    post_process_class,
                    eval_class,
                    model_type,
                    extra_input=extra_input,
                    scaler=scaler)
                cur_metric_str = 'cur metric, {}'.format(', '.join(
                    ['{}: {}'.format(k, v) for k, v in cur_metric.items()]))
                logger.info(cur_metric_str)

                # logger metric
                if log_writer is not None:
                    log_writer.log_metrics(
                        metrics=cur_metric, prefix="EVAL", step=global_step)

                if cur_metric[main_indicator] >= best_model_dict[
                        main_indicator]:
                    best_model_dict.update(cur_metric)
                    best_model_dict['best_epoch'] = epoch
                    save_model(
                        model,
                        optimizer,
                        save_model_dir,
                        logger,
                        config,
                        is_best=True,
                        prefix='best_accuracy',
                        best_model_dict=best_model_dict,
                        epoch=epoch,
                        global_step=global_step)
                best_str = 'best metric, {}'.format(', '.join([
                    '{}: {}'.format(k, v) for k, v in best_model_dict.items()
                ]))
                logger.info(best_str)
                # logger best metric
                if log_writer is not None:
                    log_writer.log_metrics(
                        metrics={
                            "best_{}".format(main_indicator):
                            best_model_dict[main_indicator]
                        },
                        prefix="EVAL",
                        step=global_step)

                    log_writer.log_model(
                        is_best=True,
                        prefix="best_accuracy",
                        metadata=best_model_dict)

            reader_start = time.time()
        if dist.get_rank() == 0:
            save_model(
                model,
                optimizer,
                save_model_dir,
                logger,
                config,
                is_best=False,
                prefix='latest',
                best_model_dict=best_model_dict,
                epoch=epoch,
                global_step=global_step)

            if log_writer is not None:
                log_writer.log_model(is_best=False, prefix="latest")

        if dist.get_rank() == 0 and epoch > 0 and epoch % save_epoch_step == 0:
            save_model(
                model,
                optimizer,
                save_model_dir,
                logger,
                config,
                is_best=False,
                prefix='iter_epoch_{}'.format(epoch),
                best_model_dict=best_model_dict,
                epoch=epoch,
                global_step=global_step)
            if log_writer is not None:
                log_writer.log_model(
                    is_best=False, prefix='iter_epoch_{}'.format(epoch))

    best_str = 'best metric, {}'.format(', '.join(
        ['{}: {}'.format(k, v) for k, v in best_model_dict.items()]))
    logger.info(best_str)
    if dist.get_rank() == 0 and log_writer is not None:
        log_writer.close()
    return


def eval(model,
         valid_dataloader,
         post_process_class,
         eval_class,
         model_type=None,
         extra_input=False,
         scaler=None):
    model.eval()
    with paddle.no_grad():
        total_frame = 0.0
        total_time = 0.0
        pbar = tqdm(
            total=len(valid_dataloader),
            desc='eval model:',
            position=0,
            leave=True)
        max_iter = len(valid_dataloader) - 1 if platform.system(
        ) == "Windows" else len(valid_dataloader)
        sum_images = 0
        for idx, batch in enumerate(valid_dataloader):
            if idx >= max_iter:
                break
            images = batch[0]
            start = time.time()

            # use amp
            if scaler:
                with paddle.amp.auto_cast(level='O2'):
                    if model_type == 'table' or extra_input:
                        preds = model(images, data=batch[1:])
                    elif model_type in ["kie", 'vqa']:
                        preds = model(batch)
                    elif model_type in ['sr']:
                        preds = model(batch)
                        sr_img = preds["sr_img"]
                        lr_img = preds["lr_img"]

                        for i in (range(sr_img.shape[0])):
                            fm_sr = (sr_img[i].numpy() * 255).transpose(
                                1, 2, 0).astype(np.uint8)
                            fm_lr = (lr_img[i].numpy() * 255).transpose(
                                1, 2, 0).astype(np.uint8)
                            cv2.imwrite("output/images/{}_{}_sr.jpg".format(
                                sum_images, i), fm_sr)
                            cv2.imwrite("output/images/{}_{}_lr.jpg".format(
                                sum_images, i), fm_lr)
                    else:
                        preds = model(images)
            else:
                if model_type == 'table' or extra_input:
                    preds = model(images, data=batch[1:])
                elif model_type in ["kie", 'vqa']:
                    preds = model(batch)
                elif model_type in ['sr']:
                    preds = model(batch)
                    sr_img = preds["sr_img"]
                    lr_img = preds["lr_img"]

                    for i in (range(sr_img.shape[0])):
                        fm_sr = (sr_img[i].numpy() * 255).transpose(
                            1, 2, 0).astype(np.uint8)
                        fm_lr = (lr_img[i].numpy() * 255).transpose(
                            1, 2, 0).astype(np.uint8)
                        cv2.imwrite("output/images/{}_{}_sr.jpg".format(
                            sum_images, i), fm_sr)
                        cv2.imwrite("output/images/{}_{}_lr.jpg".format(
                            sum_images, i), fm_lr)
                else:
                    preds = model(images)

            batch_numpy = []
            for item in batch:
                if isinstance(item, paddle.Tensor):
                    batch_numpy.append(item.numpy())
                else:
                    batch_numpy.append(item)
            # Obtain usable results from post-processing methods
            total_time += time.time() - start
            # Evaluate the results of the current batch
            if model_type in ['kie']:
                eval_class(preds, batch_numpy)
            elif model_type in ['table', 'vqa']:
                post_result = post_process_class(preds, batch_numpy)
                eval_class(post_result, batch_numpy)
            elif model_type in ['sr']:
                eval_class(preds, batch_numpy)
            else:
                post_result = post_process_class(preds, batch_numpy[1])
                eval_class(post_result, batch_numpy)

            pbar.update(1)
            total_frame += len(images)
            sum_images += 1
        # Get final metric，eg. acc or hmean
        metric = eval_class.get_metric()

    pbar.close()
    model.train()
    metric['fps'] = total_frame / total_time
    return metric


def update_center(char_center, post_result, preds):
    result, label = post_result
    feats, logits = preds
    logits = paddle.argmax(logits, axis=-1)
    feats = feats.numpy()
    logits = logits.numpy()

    for idx_sample in range(len(label)):
        if result[idx_sample][0] == label[idx_sample][0]:
            feat = feats[idx_sample]
            logit = logits[idx_sample]
            for idx_time in range(len(logit)):
                index = logit[idx_time]
                if index in char_center.keys():
                    char_center[index][0] = (
                        char_center[index][0] * char_center[index][1] +
                        feat[idx_time]) / (char_center[index][1] + 1)
                    char_center[index][1] += 1
                else:
                    char_center[index] = [feat[idx_time], 1]
    return char_center


def get_center(model, eval_dataloader, post_process_class):
    pbar = tqdm(total=len(eval_dataloader), desc='get center:')
    max_iter = len(eval_dataloader) - 1 if platform.system(
    ) == "Windows" else len(eval_dataloader)
    char_center = dict()
    for idx, batch in enumerate(eval_dataloader):
        if idx >= max_iter:
            break
        images = batch[0]
        start = time.time()
        preds = model(images)

        batch = [item.numpy() for item in batch]
        # Obtain usable results from post-processing methods
        post_result = post_process_class(preds, batch[1])

        #update char_center
        char_center = update_center(char_center, post_result, preds)
        pbar.update(1)

    pbar.close()
    for key in char_center.keys():
        char_center[key] = char_center[key][0]
    return char_center


def preprocess(is_train=False):
    FLAGS = ArgsParser().parse_args()
    profiler_options = FLAGS.profiler_options
    config = load_config(FLAGS.config)
    config = merge_config(config, FLAGS.opt)
    profile_dic = {"profiler_options": FLAGS.profiler_options}
    config = merge_config(config, profile_dic)

    if is_train:
        # save_config
        save_model_dir = config['Global']['save_model_dir']
        os.makedirs(save_model_dir, exist_ok=True)
        with open(os.path.join(save_model_dir, 'config.yml'), 'w') as f:
            yaml.dump(
                dict(config), f, default_flow_style=False, sort_keys=False)
        log_file = '{}/train.log'.format(save_model_dir)
    else:
        log_file = None
    logger = get_logger(log_file=log_file)

    # check if set use_gpu=True in paddlepaddle cpu version
    use_gpu = config['Global']['use_gpu']
    use_xpu = config['Global'].get('use_xpu', False)

    # check if set use_xpu=True in paddlepaddle cpu/gpu version
    use_xpu = False
    if 'use_xpu' in config['Global']:
        use_xpu = config['Global']['use_xpu']
    check_xpu(use_xpu)

    alg = config['Architecture']['algorithm']
    assert alg in [
        'EAST', 'DB', 'SAST', 'Rosetta', 'CRNN', 'STARNet', 'RARE', 'SRN',
        'CLS', 'PGNet', 'Distillation', 'NRTR', 'TableAttn', 'SAR', 'PSE',
        'SEED', 'SDMGR', 'LayoutXLM', 'LayoutLM', 'LayoutLMv2', 'PREN', 'FCE',
        'SVTR', 'ViTSTR', 'ABINet', 'DB++', 'TableMaster', 'SPIN', 'VisionLAN',
<<<<<<< HEAD
        'Gestalt', 'RobustScanner'
=======
        'Gestalt', 'SLANet'
>>>>>>> 13f7b1c8
    ]

    if use_xpu:
        device = 'xpu:{0}'.format(os.getenv('FLAGS_selected_xpus', 0))
    else:
        device = 'gpu:{}'.format(dist.ParallelEnv()
                                 .dev_id) if use_gpu else 'cpu'
    check_device(use_gpu, use_xpu)

    device = paddle.set_device(device)

    config['Global']['distributed'] = dist.get_world_size() != 1

    loggers = []

    if 'use_visualdl' in config['Global'] and config['Global']['use_visualdl']:
        save_model_dir = config['Global']['save_model_dir']
        vdl_writer_path = '{}/vdl/'.format(save_model_dir)
        log_writer = VDLLogger(vdl_writer_path)
        loggers.append(log_writer)
    if ('use_wandb' in config['Global'] and
            config['Global']['use_wandb']) or 'wandb' in config:
        save_dir = config['Global']['save_model_dir']
        wandb_writer_path = "{}/wandb".format(save_dir)
        if "wandb" in config:
            wandb_params = config['wandb']
        else:
            wandb_params = dict()
        wandb_params.update({'save_dir': save_model_dir})
        log_writer = WandbLogger(**wandb_params, config=config)
        loggers.append(log_writer)
    else:
        log_writer = None
    print_dict(config, logger)

    if loggers:
        log_writer = Loggers(loggers)
    else:
        log_writer = None

    logger.info('train with paddle {} and device {}'.format(paddle.__version__,
                                                            device))
    return config, device, logger, log_writer<|MERGE_RESOLUTION|>--- conflicted
+++ resolved
@@ -653,11 +653,7 @@
         'CLS', 'PGNet', 'Distillation', 'NRTR', 'TableAttn', 'SAR', 'PSE',
         'SEED', 'SDMGR', 'LayoutXLM', 'LayoutLM', 'LayoutLMv2', 'PREN', 'FCE',
         'SVTR', 'ViTSTR', 'ABINet', 'DB++', 'TableMaster', 'SPIN', 'VisionLAN',
-<<<<<<< HEAD
-        'Gestalt', 'RobustScanner'
-=======
-        'Gestalt', 'SLANet'
->>>>>>> 13f7b1c8
+        'Gestalt', 'SLANet', 'RobustScanner'
     ]
 
     if use_xpu:
