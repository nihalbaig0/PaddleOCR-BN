# Copyright (c) 2020 PaddlePaddle Authors. All Rights Reserved.
#
# Licensed under the Apache License, Version 2.0 (the "License");
# you may not use this file except in compliance with the License.
# You may obtain a copy of the License at
#
#     http://www.apache.org/licenses/LICENSE-2.0
#
# Unless required by applicable law or agreed to in writing, software
# distributed under the License is distributed on an "AS IS" BASIS,
# WITHOUT WARRANTIES OR CONDITIONS OF ANY KIND, either express or implied.
# See the License for the specific language governing permissions and
# limitations under the License.
import os
import sys

__dir__ = os.path.dirname(os.path.abspath(__file__))
sys.path.append(__dir__)
sys.path.append(os.path.abspath(os.path.join(__dir__, '../..')))

os.environ["FLAGS_allocator_strategy"] = 'auto_growth'

import cv2
import numpy as np
import time
import sys

import tools.infer.utility as utility
from ppocr.utils.logging import get_logger
from ppocr.utils.utility import get_image_file_list, check_and_read_gif
from ppocr.data import create_operators, transform
from ppocr.postprocess import build_post_process

# import tools.infer.benchmark_utils as benchmark_utils

logger = get_logger()


class TextDetector(object):
    def __init__(self, args):
        self.args = args
        self.det_algorithm = args.det_algorithm
        pre_process_list = [{
            'DetResizeForTest': {
                'limit_side_len': args.det_limit_side_len,
                'limit_type': args.det_limit_type,
            }
        }, {
            'NormalizeImage': {
                'std': [0.229, 0.224, 0.225],
                'mean': [0.485, 0.456, 0.406],
                'scale': '1./255.',
                'order': 'hwc'
            }
        }, {
            'ToCHWImage': None
        }, {
            'KeepKeys': {
                'keep_keys': ['image', 'shape']
            }
        }]
        postprocess_params = {}
        if self.det_algorithm == "DB":
            postprocess_params['name'] = 'DBPostProcess'
            postprocess_params["thresh"] = args.det_db_thresh
            postprocess_params["box_thresh"] = args.det_db_box_thresh
            postprocess_params["max_candidates"] = 1000
            postprocess_params["unclip_ratio"] = args.det_db_unclip_ratio
            postprocess_params["use_dilation"] = args.use_dilation
            postprocess_params["score_mode"] = args.det_db_score_mode
        elif self.det_algorithm == "EAST":
            postprocess_params['name'] = 'EASTPostProcess'
            postprocess_params["score_thresh"] = args.det_east_score_thresh
            postprocess_params["cover_thresh"] = args.det_east_cover_thresh
            postprocess_params["nms_thresh"] = args.det_east_nms_thresh
        elif self.det_algorithm == "SAST":
            pre_process_list[0] = {
                'DetResizeForTest': {
                    'resize_long': args.det_limit_side_len
                }
            }
            postprocess_params['name'] = 'SASTPostProcess'
            postprocess_params["score_thresh"] = args.det_sast_score_thresh
            postprocess_params["nms_thresh"] = args.det_sast_nms_thresh
            self.det_sast_polygon = args.det_sast_polygon
            if self.det_sast_polygon:
                postprocess_params["sample_pts_num"] = 6
                postprocess_params["expand_scale"] = 1.2
                postprocess_params["shrink_ratio_of_width"] = 0.2
            else:
                postprocess_params["sample_pts_num"] = 2
                postprocess_params["expand_scale"] = 1.0
                postprocess_params["shrink_ratio_of_width"] = 0.3
        else:
            logger.info("unknown det_algorithm:{}".format(self.det_algorithm))
            sys.exit(0)

        self.preprocess_op = create_operators(pre_process_list)
        self.postprocess_op = build_post_process(postprocess_params)
        self.predictor, self.input_tensor, self.output_tensors, self.config = utility.create_predictor(
            args, 'det', logger)

    def order_points_clockwise(self, pts):
        """
        reference from: https://github.com/jrosebr1/imutils/blob/master/imutils/perspective.py
        # sort the points based on their x-coordinates
        """
        xSorted = pts[np.argsort(pts[:, 0]), :]

        # grab the left-most and right-most points from the sorted
        # x-roodinate points
        leftMost = xSorted[:2, :]
        rightMost = xSorted[2:, :]

        # now, sort the left-most coordinates according to their
        # y-coordinates so we can grab the top-left and bottom-left
        # points, respectively
        leftMost = leftMost[np.argsort(leftMost[:, 1]), :]
        (tl, bl) = leftMost

        rightMost = rightMost[np.argsort(rightMost[:, 1]), :]
        (tr, br) = rightMost

        rect = np.array([tl, tr, br, bl], dtype="float32")
        return rect

    def clip_det_res(self, points, img_height, img_width):
        for pno in range(points.shape[0]):
            points[pno, 0] = int(min(max(points[pno, 0], 0), img_width - 1))
            points[pno, 1] = int(min(max(points[pno, 1], 0), img_height - 1))
        return points

    def filter_tag_det_res(self, dt_boxes, image_shape):
        img_height, img_width = image_shape[0:2]
        dt_boxes_new = []
        for box in dt_boxes:
            box = self.order_points_clockwise(box)
            box = self.clip_det_res(box, img_height, img_width)
            rect_width = int(np.linalg.norm(box[0] - box[1]))
            rect_height = int(np.linalg.norm(box[0] - box[3]))
            if rect_width <= 3 or rect_height <= 3:
                continue
            dt_boxes_new.append(box)
        dt_boxes = np.array(dt_boxes_new)
        return dt_boxes

    def filter_tag_det_res_only_clip(self, dt_boxes, image_shape):
        img_height, img_width = image_shape[0:2]
        dt_boxes_new = []
        for box in dt_boxes:
            box = self.clip_det_res(box, img_height, img_width)
            dt_boxes_new.append(box)
        dt_boxes = np.array(dt_boxes_new)
        return dt_boxes

    def __call__(self, img):
        ori_im = img.copy()
        data = {'image': img}

        st = time.time()
        data = transform(data, self.preprocess_op)
        img, shape_list = data
        if img is None:
            return None, 0
        img = np.expand_dims(img, axis=0)
        shape_list = np.expand_dims(shape_list, axis=0)
        img = img.copy()

        self.input_tensor.copy_from_cpu(img)
        self.predictor.run()
        outputs = []
        for output_tensor in self.output_tensors:
            output = output_tensor.copy_to_cpu()
            outputs.append(output)

        preds = {}
        if self.det_algorithm == "EAST":
            preds['f_geo'] = outputs[0]
            preds['f_score'] = outputs[1]
        elif self.det_algorithm == 'SAST':
            preds['f_border'] = outputs[0]
            preds['f_score'] = outputs[1]
            preds['f_tco'] = outputs[2]
            preds['f_tvo'] = outputs[3]
        elif self.det_algorithm == 'DB':
            preds['maps'] = outputs[0]
        else:
            raise NotImplementedError

        self.predictor.try_shrink_memory()
        post_result = self.postprocess_op(preds, shape_list)
        dt_boxes = post_result[0]['points']
        if self.det_algorithm == "SAST" and self.det_sast_polygon:
            dt_boxes = self.filter_tag_det_res_only_clip(dt_boxes, ori_im.shape)
        else:
            dt_boxes = self.filter_tag_det_res(dt_boxes, ori_im.shape)

        et = time.time()
        return dt_boxes, et - st


if __name__ == "__main__":
    args = utility.parse_args()
    image_file_list = get_image_file_list(args.image_dir)
    text_detector = TextDetector(args)
    count = 0
    total_time = 0
    draw_img_save = "./inference_results"

    if args.warmup:
        img = np.random.uniform(0, 255, [640, 640, 3]).astype(np.uint8)
        for i in range(10):
            res = text_detector(img)

    cpu_mem, gpu_mem, gpu_util = 0, 0, 0

    if not os.path.exists(draw_img_save):
        os.makedirs(draw_img_save)
    for image_file in image_file_list:
        img, flag = check_and_read_gif(image_file)
        if not flag:
            img = cv2.imread(image_file)
        if img is None:
            logger.info("error in loading image:{}".format(image_file))
            continue
        st = time.time()
        dt_boxes, _ = text_detector(img)
        elapse = time.time() - st
        if count > 0:
            total_time += elapse
        count += 1

        logger.info("Predict time of {}: {}".format(image_file, elapse))
        src_im = utility.draw_text_det_res(dt_boxes, image_file)
        img_name_pure = os.path.split(image_file)[-1]
        img_path = os.path.join(draw_img_save,
                                "det_res_{}".format(img_name_pure))
<<<<<<< HEAD

        logger.info("The visualized image saved in {}".format(img_path))
    # print the information about memory and time-spent
    if args.benchmark:
        mems = {
            'cpu_rss_mb': cpu_mem / count,
            'gpu_rss_mb': gpu_mem / count,
            'gpu_util': gpu_util * 100 / count
        }
    else:
        mems = None
    logger.info("The predict time about detection module is as follows: ")
    det_time_dict = text_detector.det_times.report(average=True)
    det_model_name = args.det_model_dir

    if args.benchmark:
        # construct log information
        model_info = {
            'model_name': args.det_model_dir.split('/')[-1],
            'precision': args.precision
        }
        data_info = {
            'batch_size': 1,
            'shape': 'dynamic_shape',
            'data_num': det_time_dict['img_num']
        }
        perf_info = {
            'preprocess_time_s': det_time_dict['preprocess_time'],
            'inference_time_s': det_time_dict['inference_time'],
            'postprocess_time_s': det_time_dict['postprocess_time'],
            'total_time_s': det_time_dict['total_time']
        }
        benchmark_log = benchmark_utils.PaddleInferBenchmark(
            text_detector.config, model_info, data_info, perf_info, mems,
            args.save_log_path)
        benchmark_log("Det")
=======
        cv2.imwrite(img_path, src_im)
        logger.info("The visualized image saved in {}".format(img_path))
>>>>>>> bc999986
<|MERGE_RESOLUTION|>--- conflicted
+++ resolved
@@ -235,44 +235,5 @@
         img_name_pure = os.path.split(image_file)[-1]
         img_path = os.path.join(draw_img_save,
                                 "det_res_{}".format(img_name_pure))
-<<<<<<< HEAD
-
-        logger.info("The visualized image saved in {}".format(img_path))
-    # print the information about memory and time-spent
-    if args.benchmark:
-        mems = {
-            'cpu_rss_mb': cpu_mem / count,
-            'gpu_rss_mb': gpu_mem / count,
-            'gpu_util': gpu_util * 100 / count
-        }
-    else:
-        mems = None
-    logger.info("The predict time about detection module is as follows: ")
-    det_time_dict = text_detector.det_times.report(average=True)
-    det_model_name = args.det_model_dir
-
-    if args.benchmark:
-        # construct log information
-        model_info = {
-            'model_name': args.det_model_dir.split('/')[-1],
-            'precision': args.precision
-        }
-        data_info = {
-            'batch_size': 1,
-            'shape': 'dynamic_shape',
-            'data_num': det_time_dict['img_num']
-        }
-        perf_info = {
-            'preprocess_time_s': det_time_dict['preprocess_time'],
-            'inference_time_s': det_time_dict['inference_time'],
-            'postprocess_time_s': det_time_dict['postprocess_time'],
-            'total_time_s': det_time_dict['total_time']
-        }
-        benchmark_log = benchmark_utils.PaddleInferBenchmark(
-            text_detector.config, model_info, data_info, perf_info, mems,
-            args.save_log_path)
-        benchmark_log("Det")
-=======
         cv2.imwrite(img_path, src_im)
         logger.info("The visualized image saved in {}".format(img_path))
->>>>>>> bc999986
